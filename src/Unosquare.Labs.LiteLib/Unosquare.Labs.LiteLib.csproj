--- conflicted
+++ resolved
@@ -1,6 +1,5 @@
-  <Project Sdk="Microsoft.NET.Sdk">
+﻿<Project Sdk="Microsoft.NET.Sdk">
 
-<<<<<<< HEAD
   <PropertyGroup>
     <Description>A cool little wrapper for SQLite based on Dapper.</Description>
     <AssemblyTitle>LiteLib</AssemblyTitle>
@@ -10,10 +9,10 @@
     <PackageId>LiteLib</PackageId>
     <DebugType>Full</DebugType>
     <CodeAnalysisRuleSet>..\..\StyleCop.Analyzers.ruleset</CodeAnalysisRuleSet>
-    <Version>0.15.3</Version>
+    <Version>0.15.4</Version>
     <Authors>Unosquare</Authors>
     <Company>Unosquare</Company>
-    <Copyright>Copyright (c) 2016-2017 Unosquare</Copyright>
+    <Copyright>Copyright (c) 2016-2018 Unosquare</Copyright>
     <Product>LiteLib</Product>
     <PackageLicenseUrl>https://github.com/unosquare/litelib/blob/master/LICENSE</PackageLicenseUrl>
     <PackageProjectUrl>https://unosquare.github.io/litelib</PackageProjectUrl>
@@ -21,18 +20,16 @@
     <PackageIconUrl>https://raw.githubusercontent.com/unosquare/litelib/master/litelib-logo.png</PackageIconUrl>
     <RepositoryType>git</RepositoryType>
     <PackageTags>orm sqlite dapper</PackageTags>
-    <ContentSQLiteInteropFiles>true</ContentSQLiteInteropFiles>
-    <AssemblyVersion>0.15.2.0</AssemblyVersion>
-    <FileVersion>0.15.2.0</FileVersion>
+    <ContentSQLiteInteropFiles>true</ContentSQLiteInteropFiles>    <LangVersion>7.2</LangVersion>
   </PropertyGroup>
 
   <ItemGroup>
-    <PackageReference Include="StyleCop.Analyzers" Version="1.0.2">
+    <PackageReference Include="StyleCop.Analyzers" Version="1.1.0-beta008">
       <PrivateAssets>All</PrivateAssets>
     </PackageReference>
-    <PackageReference Include="Dapper" Version="1.50.4" />
-    <PackageReference Include="System.ComponentModel.Annotations" Version="4.4.1" />
-    <PackageReference Include="Unosquare.Swan.Lite" Version="0.29.0" />
+    <PackageReference Include="Dapper" Version="1.50.5" />
+    <PackageReference Include="System.ComponentModel.Annotations" Version="4.5.0" />
+    <PackageReference Include="Unosquare.Swan.Lite" Version="0.32.1" />
   </ItemGroup>
 
   <ItemGroup Condition=" '$(TargetFramework)' == 'net46' ">
@@ -40,48 +37,6 @@
   </ItemGroup>
 
   <ItemGroup Condition=" '$(TargetFramework)' == 'netstandard2.0' ">
-    <PackageReference Include="Microsoft.Data.Sqlite" Version="2.0.1" />
+    <PackageReference Include="Microsoft.Data.Sqlite" Version="2.1.0" />
   </ItemGroup>
-</Project>
-=======
-    <PropertyGroup>
-      <Description>A cool little wrapper for SQLite based on Dapper.</Description>
-      <AssemblyTitle>LiteLib</AssemblyTitle>
-      <TargetFrameworks>netstandard2.0;net46</TargetFrameworks>
-      <GenerateDocumentationFile>true</GenerateDocumentationFile>
-      <AssemblyName>Unosquare.Labs.LiteLib</AssemblyName>
-      <PackageId>LiteLib</PackageId>
-      <DebugType>Full</DebugType>
-      <CodeAnalysisRuleSet>..\..\StyleCop.Analyzers.ruleset</CodeAnalysisRuleSet>
-      <Version>0.15.3</Version>
-      <Authors>Unosquare</Authors>
-      <Company>Unosquare</Company>
-      <Copyright>Copyright (c) 2016-2017 Unosquare</Copyright>
-      <Product>LiteLib</Product>
-      <PackageLicenseUrl>https://github.com/unosquare/litelib/blob/master/LICENSE</PackageLicenseUrl>
-      <PackageProjectUrl>https://unosquare.github.io/litelib</PackageProjectUrl>
-      <RepositoryUrl>https://github.com/unosquare/litelib</RepositoryUrl>
-      <PackageIconUrl>https://raw.githubusercontent.com/unosquare/litelib/master/litelib-logo.png</PackageIconUrl>
-      <RepositoryType>git</RepositoryType>
-      <PackageTags>orm sqlite dapper</PackageTags>
-      <ContentSQLiteInteropFiles>true</ContentSQLiteInteropFiles>
-    </PropertyGroup>
-
-    <ItemGroup>
-      <PackageReference Include="StyleCop.Analyzers" Version="1.0.2">
-        <PrivateAssets>All</PrivateAssets>
-      </PackageReference>
-      <PackageReference Include="Dapper" Version="1.50.4" />
-      <PackageReference Include="Unosquare.Swan.Lite" Version="0.29.0" />
-      <PackageReference Include="System.ComponentModel.Annotations" Version="4.4.1" />
-    </ItemGroup>
-
-    <ItemGroup Condition=" '$(TargetFramework)' == 'net46' ">
-      <PackageReference Include="System.Data.SQLite.Core" Version="1.0.108" />
-    </ItemGroup>
-
-    <ItemGroup Condition=" '$(TargetFramework)' == 'netstandard2.0' ">
-      <PackageReference Include="Microsoft.Data.Sqlite" Version="2.0.1" />
-    </ItemGroup>
-  </Project>
->>>>>>> 4451d863
+</Project>